import torch
import mlflow
import numpy as np
import pandas as pd
from glob import glob
from tqdm.autonotebook import tqdm
from pytorch_lightning import Callback
from pytorch_lightning.callbacks import TQDMProgressBar

<<<<<<< HEAD

def multiply_along_axis(A, B, axis, module=torch):
    return module.swapaxes(module.swapaxes(A, axis, -1) * B, -1, axis)
=======
def sequence_to_device(seq, device):
    return [s.to(device) for s in seq]
>>>>>>> 1dead127

def match_dims(x, target):
    return x.reshape([len(x) if i == len(x) else 1 for i in target.shape])

class MetricsCallback(Callback):
    """PyTorch Lightning metric callback."""

    def __init__(self):
        super().__init__()
        self.metrics = {}

    #def on_train_start(self, trainer, pl_module):
    #    print(trainer.optimizers[0].state_dict())

    def on_validation_epoch_end(self, trainer, pl_module):
        for k, v in trainer.logged_metrics.items():
            if k not in self.metrics.keys():
                self.metrics[k] = [self._convert(v)]
            else:
                self.metrics[k].append(self._convert(v))

    def _convert(self, x):
        if isinstance(x, torch.Tensor):
            return x.cpu().detach().numpy()
        return x


class LitProgressBar(TQDMProgressBar):
    """
    This just avoids a bug in the progress bar for pytorch lightning
    that causes the progress bar to creep down the notebook
    """
    def init_validation_tqdm(self):
        bar = tqdm(disable=True,)
        return bar


def step_of_checkpoint(path):
    base = path.split('=')[-1]
    step_number = base.split('.')[0]
    return int(step_number)


def find_best_checkpoint(
    log_dir,
    experiment_name,
    uri_scheme='file:',
    uri_authority='',
):
    tracking_uri = f'{uri_scheme}{uri_authority}{log_dir}'
    mlflow.set_tracking_uri(tracking_uri)
    client = mlflow.tracking.MlflowClient()

    experiment = client.get_experiment_by_name(experiment_name)
    experiment_id = experiment.experiment_id
    runs = client.list_run_infos(experiment_id)
    # Assumes first run is current and second is the most recently completed
    test_run = runs[1]
    run_id = test_run.run_id
    run_path = f'{log_dir}/{experiment_id}/{run_id}'
    run_dict = mlflow.get_run(run_id).to_dictionary()
    checkpoint_dir = run_dict['data']['params']['checkpoint_dir']
    tracking_metric = 'train_loss'
    metric_df = pd.read_csv(f'{run_path}/metrics/{tracking_metric}',
                            delim_whitespace=True,
                            names=['time', tracking_metric, 'step'],
                            index_col=2)
    epoch_df = pd.read_csv(f'{run_path}/metrics/epoch',
                            delim_whitespace=True,
                            names=['time', 'epoch', 'step'],
                            index_col=2)

    best_step = metric_df[tracking_metric].idxmin()+1
    current_epoch = int(epoch_df.loc[best_step-1]['epoch'])
    checkpoint_file = f'epoch={current_epoch}-step={best_step}.ckpt'
    best_checkpoint = f'{checkpoint_dir}/{checkpoint_file}'
    return best_checkpoint


def find_resume_checkpoint(
    log_dir,
    experiment_name,
    uri_scheme='file:',
    uri_authority='',
    run_idx=1,
):
    tracking_uri = f'{uri_scheme}{uri_authority}{log_dir}'
    mlflow.set_tracking_uri(tracking_uri)
    client = mlflow.tracking.MlflowClient()

    experiment = client.get_experiment_by_name(experiment_name)
    experiment_id = experiment.experiment_id
    runs = client.list_run_infos(experiment_id)
    print(runs)
    # Assumes first run is current and second is the most recently completed
    test_run = runs[run_idx]
    run_id = test_run.run_id
    run_path = f'{log_dir}/{experiment_id}/{run_id}'
    run_dict = mlflow.get_run(run_id).to_dictionary()
    checkpoint_dir = run_dict['data']['params']['checkpoint_dir']
    checkpoints = sorted(glob(f'{checkpoint_dir}/*.ckpt'))
    resume_checkpoint = checkpoints[-1]
    return resume_checkpoint


def find_last_checkpoint(
    log_dir,
    experiment_name,
    uri_scheme='file:',
    uri_authority='',
):
    tracking_uri = f'{uri_scheme}{uri_authority}{log_dir}'
    mlflow.set_tracking_uri(tracking_uri)
    client = mlflow.tracking.MlflowClient()

    experiment = client.get_experiment_by_name(experiment_name)
    experiment_id = experiment.experiment_id
    runs = client.list_run_infos(experiment_id)
    latest = np.argmax([r.start_time for r in runs])
    test_run = runs[latest]
    run_id = test_run.run_id
    run_path = f'{log_dir}/{experiment_id}/{run_id}'
    run_dict = mlflow.get_run(run_id).to_dictionary()
    checkpoint_dir = run_dict['data']['params']['checkpoint_dir']
    checkpoints = sorted(glob(f'{checkpoint_dir}/*.ckpt'))
    last_checkpoint = checkpoints[-1]
    return last_checkpoint


def get_full_metric_df(
    log_dir,
    experiment_name,
    metric_name='train_loss',
    uri_scheme='file:',
    uri_authority='',
):
    tracking_uri = f'{uri_scheme}{uri_authority}{log_dir}'
    mlflow.set_tracking_uri(tracking_uri)
    client = mlflow.tracking.MlflowClient()

    experiment = client.get_experiment_by_name(experiment_name)
    experiment_id = experiment.experiment_id
    runs = client.list_run_infos(experiment_id)
    run_ids = [r.run_id for r in runs]
    start_times = [r.start_time for r in runs]

    sorted_idx = np.argsort(start_times)
    sorted_ids = [run_ids[i] for i in sorted_idx]
    iter_count = 0
    df_list = []
    for run_id in sorted_ids:
        run_path = f'{log_dir}/{experiment_id}/{run_id}'
        loss_file = f'{run_path}/metrics/{metric_name}'
        try:
            df = pd.read_csv(
                loss_file,
                delim_whitespace=True,
                header=None,
                index_col=2,
                names=['time',  metric_name]
            )
            df.index += iter_count
            iter_count = df.iloc[-1].name
            df_list.append(df)
        except FileNotFoundError:
            continue

    df = pd.concat(df_list)
    return df


def save_state_dict_from_checkpoint(
    log_dir,
    experiment_name,
    out_file,
    uri_scheme='file:',
    uri_authority='',
):
    ckpt_file = find_last_checkpoint(
        log_dir, experiment_name
    )
    state_dict = torch.load(ckpt_file, map_location=torch.device('cpu'))['state_dict']
    torch.save(state_dict, out_file)


def load_state_dict_from_checkpoint(
    log_dir,
    experiment_name,
    uri_scheme='file:',
    uri_authority='',
):
    ckpt_file = find_last_checkpoint(
        log_dir, experiment_name
    )
    state_dict = torch.load(
        ckpt_file,
        map_location=torch.device('cpu')
    )['state_dict']
    return state_dict<|MERGE_RESOLUTION|>--- conflicted
+++ resolved
@@ -7,17 +7,18 @@
 from pytorch_lightning import Callback
 from pytorch_lightning.callbacks import TQDMProgressBar
 
-<<<<<<< HEAD
 
 def multiply_along_axis(A, B, axis, module=torch):
     return module.swapaxes(module.swapaxes(A, axis, -1) * B, -1, axis)
-=======
+
+
 def sequence_to_device(seq, device):
     return [s.to(device) for s in seq]
->>>>>>> 1dead127
+
 
 def match_dims(x, target):
     return x.reshape([len(x) if i == len(x) else 1 for i in target.shape])
+
 
 class MetricsCallback(Callback):
     """PyTorch Lightning metric callback."""
@@ -108,7 +109,6 @@
     experiment = client.get_experiment_by_name(experiment_name)
     experiment_id = experiment.experiment_id
     runs = client.list_run_infos(experiment_id)
-    print(runs)
     # Assumes first run is current and second is the most recently completed
     test_run = runs[run_idx]
     run_id = test_run.run_id
